[package]
name = "paperboids"
version = "0.1.0"
authors = ["quote <quote@dust.io>"]

[dependencies]
cgmath = "*"
<<<<<<< HEAD
# locked due to bug with dwm and glfw
glfw-sys = "=3.1.3"
=======
glfw-sys = "*"
>>>>>>> d38c5d60
glfw = "*"
time = "*"
gl = "*"
image = "*"
rand = "*"
tobj = "*"<|MERGE_RESOLUTION|>--- conflicted
+++ resolved
@@ -5,12 +5,7 @@
 
 [dependencies]
 cgmath = "*"
-<<<<<<< HEAD
-# locked due to bug with dwm and glfw
-glfw-sys = "=3.1.3"
-=======
 glfw-sys = "*"
->>>>>>> d38c5d60
 glfw = "*"
 time = "*"
 gl = "*"
